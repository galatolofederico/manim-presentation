--- conflicted
+++ resolved
@@ -276,20 +276,14 @@
     parser.add_argument("scenes", metavar="scenes", type=str, nargs="+", help="Scenes to present")
     parser.add_argument("--folder", type=str, default="./presentation", help="Presentation files folder")
     parser.add_argument("--start-paused", action="store_true", help="Start paused")
-<<<<<<< HEAD
     parser.add_argument("--fullscreen", action="store_true", help="Fullscreen")
     parser.add_argument("--last-frame-next", action="store_true", help="Show the next animation first frame as last frame (hack)")
     
     args = parser.parse_args()
     args.folder = os.path.normcase(args.folder)
-=======
-    
-    args = parser.parse_args()
-    args.folder = os.path.normcase(args.folder)
 
     Config.init()
 
->>>>>>> 09199777
     presentations = list()
     for scene in args.scenes:
         config_file = os.path.join(args.folder, f"{scene}.json")
